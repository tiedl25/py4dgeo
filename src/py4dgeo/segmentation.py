from py4dgeo.epoch import Epoch, as_epoch
from py4dgeo.logger import logger_context
from py4dgeo.util import Py4DGeoError, find_file
from py4dgeo.zipfile import UpdateableZipFile

import datetime
import json
import logging
import matplotlib.pyplot as plt
import numpy as np
import os
import pickle
import ruptures
import seaborn
import tempfile
import zipfile

import py4dgeo._py4dgeo as _py4dgeo


# Get the py4dgeo logger instance
logger = logging.getLogger("py4dgeo")


# This integer controls the versioning of the segmentation file format. Whenever the
# format is changed, this version should be increased, so that py4dgeo can warn
# about incompatibilities of py4dgeo with loaded data. This version is intentionally
# different from py4dgeo's version, because not all releases of py4dgeo necessarily
# change the segmentation file format and we want to be as compatible as possible.
PY4DGEO_SEGMENTATION_FILE_FORMAT_VERSION = 0


class SpatiotemporalAnalysis:
    def __init__(self, filename, compress=True, allow_pickle=True, force=False):
        """Construct a spatiotemporal segmentation object

        This is the basic data structure for the 4D objects by change algorithm
        and its derived variants. It manages storage of M3C2 distances and other
        intermediate results for a time series of epochs. The original point clouds
        themselves are not needed after initial distance calculation and additional
        epochs can be added to an existing analysis. The class uses a disk backend
        to store information and allows lazy loading of additional data like e.g.
        M3C2 uncertainty values for postprocessing.

        :param filename:
            The filename used for this analysis. If it does not exist on the file
            system, a new analysis is created. Otherwise, the data is loaded.
        :type filename: str
        :param compress:
            Whether to compress the stored data. This is a tradeoff decision between
            disk space and runtime. Especially appending new epochs to an existing
            analysis is an operation whose runtime can easily be dominated by
            decompression/compression of data.
        :type compress: bool
        :param allow_pickle:
            Whether py4dgeo is allowed to use the pickle module to store some data
            in the file representation of the analysis. If set to false, some data
            may not be stored and needs to be recomputed instead.
        :type allow_pickle: bool
        :param force:
            Force creation of a new analysis object, even if a file of this name
            already exists.
        """

        # Store the given parameters
        self.filename = find_file(filename, fatal=False)
        self.compress = compress
        self.allow_pickle = allow_pickle

        # Instantiate some properties used later on
        self._m3c2 = None

        # This is the cache for lazily loaded data
        self._corepoints = None
        self._distances = None
        self._smoothed_distances = None
        self._uncertainties = None
        self._reference_epoch = None

        # If the filename does not already exist, we create a new archive
        if force or not os.path.exists(self.filename):
            logger.info(f"Creating analysis file {self.filename}")
            with zipfile.ZipFile(self.filename, mode="w") as zf:
                # Write the segmentation file format version number
                zf.writestr(
                    "SEGMENTATION_FILE_FORMAT",
                    str(PY4DGEO_SEGMENTATION_FILE_FORMAT_VERSION),
                )

                # Write the compression algorithm used for all suboperations
                zf.writestr("USE_COMPRESSION", str(self.compress))

        # Assert that the segmentation file format is still valid
        with zipfile.ZipFile(self.filename, mode="r") as zf:
            # Read the segmentation file version number and compare to current
            version = int(zf.read("SEGMENTATION_FILE_FORMAT").decode())
            if version != PY4DGEO_SEGMENTATION_FILE_FORMAT_VERSION:
                raise Py4DGeoError("Segmentation file format is out of date!")

            # Read the compression algorithm
            self.compress = eval(zf.read("USE_COMPRESSION").decode())

    @property
    def reference_epoch(self):
        """Access the reference epoch of this analysis"""

        if self._reference_epoch is None:
            with zipfile.ZipFile(self.filename, mode="r") as zf:
                # Double check that the reference has already been set
                if "reference_epoch.zip" not in zf.namelist():
                    raise Py4DGeoError("Reference epoch for analysis not yet set")

                # Extract it from the archive
                with tempfile.TemporaryDirectory() as tmp_dir:
                    ref_epochfile = zf.extract("reference_epoch.zip", path=tmp_dir)
                    self._reference_epoch = Epoch.load(ref_epochfile)

        return self._reference_epoch

    @reference_epoch.setter
    def reference_epoch(self, epoch):
        """Set the reference epoch of this analysis (only possible once)"""
        with zipfile.ZipFile(self.filename, mode="a") as zf:
            # If we already have a reference epoch, the user should start a
            # new analysis instead
            if "reference_epoch.zip" in zf.namelist():
                raise Py4DGeoError(
                    "Reference epoch cannot be changed - please start a new analysis"
                )

            # Ensure that we do have a timestamp on the epoch
            epoch = check_epoch_timestamp(epoch)

            # Ensure that the KDTree is built - no-op if triggered by the user
            epoch.build_kdtree()

            # Write the reference epoch into the archive
            with tempfile.TemporaryDirectory() as tmp_dir:
                epochfilename = os.path.join(tmp_dir, "reference_epoch.zip")
                epoch.save(epochfilename)
                zf.write(epochfilename, arcname="reference_epoch.zip")

        # Also cache it directly
        self._reference_epoch = epoch

    @reference_epoch.deleter
    def reference_epoch(self):
        self._reference_epoch = None

    @property
    def corepoints(self):
        """Access the corepoints of this analysis"""
        if self._corepoints is None:
            with zipfile.ZipFile(self.filename, mode="r") as zf:
                # Double check that the reference has already been set
                if "corepoints.zip" not in zf.namelist():
                    raise Py4DGeoError("Corepoints for analysis not yet set")

                # Extract it from the archive
                with tempfile.TemporaryDirectory() as tmp_dir:
                    cpfile = zf.extract("corepoints.zip", path=tmp_dir)
                    self._corepoints = Epoch.load(cpfile)

        return self._corepoints

    @corepoints.setter
    def corepoints(self, _corepoints):
        """Set the corepoints for this analysis (only possible once)"""
        with zipfile.ZipFile(self.filename, mode="a") as zf:
            # If we already have corepoints in the archive, the user should start a
            # new analysis instead
            if "corepoints.zip" in zf.namelist():
                raise Py4DGeoError(
                    "Corepoints cannot be changed - please start a new analysis"
                )

            # Ensure that the corepoints are stored as an epoch and build its KDTree
            self._corepoints = as_epoch(_corepoints)
            self._corepoints.build_kdtree()

            # Write the corepoints into the archive
            with tempfile.TemporaryDirectory() as tmp_dir:
                cpfilename = os.path.join(tmp_dir, "corepoints.zip")
                self._corepoints.save(cpfilename)
                zf.write(cpfilename, arcname="corepoints.zip")

    @corepoints.deleter
    def corepoints(self):
        self._corepoints = None

    @property
    def m3c2(self):
        """Access the M3C2 algorithm of this analysis"""
        # If M3C2 has not been set, we use a default constructed one
        return self._m3c2

    @m3c2.setter
    def m3c2(self, _m3c2):
        """Set the M3C2 algorithm of this analysis"""
        self._m3c2 = _m3c2

    @property
    def timedeltas(self):
        """Access the sequence of time stamp deltas for the time series"""
        with zipfile.ZipFile(self.filename, mode="r") as zf:
            if "timestamps.json" not in zf.namelist():
                return []

            # Read timedeltas
            with tempfile.TemporaryDirectory() as tmp_dir:
                timestampsfile = zf.extract("timestamps.json", path=tmp_dir)
                with open(timestampsfile) as f:
                    timedeltas = json.load(f)

                # Convert the serialized deltas to datetime.timedelta
                return [datetime.timedelta(**data) for data in timedeltas]

    @timedeltas.setter
    def timedeltas(self, _timedeltas):
        """Set the timedeltas manually

        This is only possible exactly once and mutually exclusive with adding
        epochs via the :ref:`add_epochs` method.
        """
        with zipfile.ZipFile(self.filename, mode="a") as zf:
            # If we already have timestamps in the archive, this is not possible
            if "timestamps.json" in zf.namelist():
                raise Py4DGeoError(
                    "Timestamps can only be set on freshly created analysis instances"
                )

            with tempfile.TemporaryDirectory() as tmp_dir:
                timestampsfile = os.path.join(tmp_dir, "timestamps.json")
                with open(timestampsfile, "w") as f:
                    json.dump(
                        [
                            {
                                "days": td.days,
                                "seconds": td.seconds,
                                "microseconds": td.microseconds,
                            }
                            for td in _timedeltas
                        ],
                        f,
                    )
                zf.write(timestampsfile, arcname="timestamps.json")

    @property
    def distances(self):
        """Access the M3C2 distances of this analysis"""

        if self._distances is None:
            with zipfile.ZipFile(self.filename, mode="r") as zf:
                filename = self._numpy_filename("distances")
                if filename not in zf.namelist():
                    self.distances = np.empty(
                        (self.corepoints.cloud.shape[0], 0), dtype=np.float64
                    )
                    return self._distances

                with tempfile.TemporaryDirectory() as tmp_dir:
                    distancefile = zf.extract(filename, path=tmp_dir)
                    read_func = (
                        (lambda f: np.load(f)["arr_0"]) if self.compress else np.load
                    )
                    self._distances = read_func(distancefile)

        return self._distances

    @distances.setter
    def distances(self, _distances):
        """Set the distances manually

        This is only possible exactly once and mutually exclusive with adding
        epochs via the :ref:`add_epochs` method.
        """
        with zipfile.ZipFile(self.filename, mode="a") as zf:
            filename = self._numpy_filename("distances")
            write_func = np.savez_compressed if self.compress else np.save

            # If we already have distacces in the archive, this is not possible
            if filename in zf.namelist():
                raise Py4DGeoError(
                    "Distances can only be set on freshly created analysis instances, use add_epochs instead."
                )

            with tempfile.TemporaryDirectory() as tmp_dir:
                distancesfile = os.path.join(tmp_dir, filename)
                write_func(distancesfile, _distances)
                zf.write(distancesfile, arcname=filename)

        self._distances = _distances

    @distances.deleter
    def distances(self):
        self._distances = None

    @property
    def smoothed_distances(self):
        if self._smoothed_distances is None:
            with zipfile.ZipFile(self.filename, mode="r") as zf:
                filename = self._numpy_filename("smoothed_distances")
                if filename in zf.namelist():
                    with tempfile.TemporaryDirectory() as tmp_dir:
                        smoothedfile = zf.extract(filename, path=tmp_dir)
                        read_func = (
                            (lambda f: np.load(f)["arr_0"])
                            if self.compress
                            else np.load
                        )
                        self._smoothed_distances = read_func(smoothedfile)

        return self._smoothed_distances

    @smoothed_distances.setter
    def smoothed_distances(self, _smoothed_distances):
        with zipfile.ZipFile(self.filename, mode="a") as zf:
            filename = self._numpy_filename("smoothed_distances")
            write_func = np.savez_compressed if self.compress else np.save

            with tempfile.TemporaryDirectory() as tmp_dir:
                smoothedfile = os.path.join(tmp_dir, filename)
                write_func(smoothedfile, _smoothed_distances)
                zf.write(smoothedfile, arcname=filename)

        self._smoothed_distances = _smoothed_distances

    @smoothed_distances.deleter
    def smoothed_distances(self):
        self._smoothed_distances = None

    @property
    def uncertainties(self):
        """Access the M3C2 uncertainties of this analysis"""

        if self._uncertainties is None:
            with zipfile.ZipFile(self.filename, mode="r") as zf:
                filename = self._numpy_filename("uncertainties")
                if filename not in zf.namelist():
                    self.uncertainties = np.empty(
                        (self.corepoints.cloud.shape[0], 0),
                        dtype=np.dtype(
                            [
                                ("lodetection", "<f8"),
                                ("spread1", "<f8"),
                                ("num_samples1", "<i8"),
                                ("spread2", "<f8"),
                                ("num_samples2", "<i8"),
                            ]
                        ),
                    )
                    return self._uncertainties

                with tempfile.TemporaryDirectory() as tmp_dir:
                    uncertaintyfile = zf.extract(filename, path=tmp_dir)
                    read_func = (
                        (lambda f: np.load(f)["arr_0"]) if self.compress else np.load
                    )
                    self._uncertainties = read_func(uncertaintyfile)

        return self._uncertainties

    @uncertainties.setter
    def uncertainties(self, _uncertainties):
        """Set the uncertainties manually

        This is only possible exactly once and mutually exclusive with adding
        epochs via the :ref:`add_epochs` method.
        """
        with zipfile.ZipFile(self.filename, mode="a") as zf:
            filename = self._numpy_filename("uncertainties")
            write_func = np.savez_compressed if self.compress else np.save

            # If we already have distacces in the archive, this is not possible
            if filename in zf.namelist():
                raise Py4DGeoError(
                    "Uncertainties can only be set on freshly created analysis instances, use add_epochs instead."
                )

            with tempfile.TemporaryDirectory() as tmp_dir:
                uncertaintiesfile = os.path.join(tmp_dir, filename)
                write_func(uncertaintiesfile, _uncertainties)
                zf.write(uncertaintiesfile, arcname=filename)

        self._uncertainties = _uncertainties

    @uncertainties.deleter
    def uncertainties(self):
        self._uncertainties = None

    def add_epochs(self, *epochs):
        """Add a numbers of epochs to the existing analysis"""

        # Remove intermediate results from the archive
        self.invalidate_results()

        # Assert that all epochs have a timestamp
        for epoch in epochs:
            check_epoch_timestamp(epoch)

        # Lazily fetch required data
        reference_epoch = self.reference_epoch
        timedeltas = self.timedeltas

        # Collect the calculated results to only add them once to the archive
        new_distances = []
        new_uncertainties = []

        # Iterate over the given epochs
        for i, epoch in enumerate(sorted(epochs, key=lambda e: e.timestamp)):
            with logger_context(f"Adding epoch {i+1}/{len(epochs)} to analysis object"):
                # Prepare the M3C2 instance
                self.m3c2.corepoints = self.corepoints.cloud
                self.m3c2.epochs = (reference_epoch, epoch)

                # Calculate the M3C2 distances
                d, u = self.m3c2.calculate_distances(reference_epoch, epoch)
                new_distances.append(d)
                new_uncertainties.append(u)
                timedeltas.append(epoch.timestamp - reference_epoch.timestamp)

        # We do not need the reference_epoch at this point
        del self.reference_epoch

        # Prepare all archive data in a temporary directory
        with tempfile.TemporaryDirectory() as tmp_dir:
            # Write a new timestamps file
            timestampsfile = os.path.join(tmp_dir, "timestamps.json")
            with open(timestampsfile, "w") as f:
                json.dump(
                    [
                        {
                            "days": td.days,
                            "seconds": td.seconds,
                            "microseconds": td.microseconds,
                        }
                        for td in timedeltas
                    ],
                    f,
                )

            # Depending on whether we compress, we use different numpy functionality
            write_func = np.savez_compressed if self.compress else np.save
            distance_filename = self._numpy_filename("distances")
            uncertainty_filename = self._numpy_filename("uncertainties")

            with logger_context("Rearranging space-time array in memory"):
                # Load the distance array and append new data
                distance_file = os.path.join(tmp_dir, distance_filename)
                write_func(
                    distance_file,
                    np.concatenate(
                        (self.distances, np.column_stack(tuple(new_distances))), axis=1
                    ),
                )

                # Load the uncertainty array and append new data
                uncertainty_file = os.path.join(tmp_dir, uncertainty_filename)
                write_func(
                    uncertainty_file,
                    np.concatenate(
                        (self.uncertainties, np.column_stack(tuple(new_uncertainties))),
                        axis=1,
                    ),
                )

            # Invalidate potential caches for distances/uncertainties
            self._distances = None
            self._uncertainties = None

            # Dump the updated files into the archive
            with logger_context("Updating disk-based analysis archive with new epochs"):
                with UpdateableZipFile(self.filename, mode="a") as zf:
                    if "timestamps.json" in zf.namelist():
                        zf.remove("timestamps.json")
                    zf.write(timestampsfile, arcname="timestamps.json")
                    if distance_filename in zf.namelist():
                        zf.remove(distance_filename)
                    zf.write(distance_file, arcname=distance_filename)
                    if uncertainty_filename in zf.namelist():
                        zf.remove(uncertainty_filename)
                    zf.write(uncertainty_file, arcname=uncertainty_filename)

        # (Potentially) remove caches
        del self.distances
        del self.uncertainties

    @property
    def seeds(self):
        """The list of seed candidates for this analysis"""

        with zipfile.ZipFile(self.filename, mode="r") as zf:
            if "seeds.pickle" not in zf.namelist():
                return None

            with tempfile.TemporaryDirectory() as tmp_dir:
                zf.extract("seeds.pickle", path=tmp_dir)
                with open(os.path.join(tmp_dir, "seeds.pickle"), "rb") as f:
                    return pickle.load(f)

    @seeds.setter
    def seeds(self, _seeds):
        # Assert that we received the correct type
        for seed in _seeds:
            if not isinstance(seed, RegionGrowingSeed):
                raise Py4DGeoError(
                    "Seeds are expected to inherit from RegionGrowingSeed"
                )

        if not self.allow_pickle:
            return

        with UpdateableZipFile(self.filename, mode="a") as zf:
            if "seeds.pickle" in zf.namelist():
                zf.remove("seeds.pickle")

            with tempfile.TemporaryDirectory() as tmp_dir:
                seedsfile = os.path.join(tmp_dir, "seeds.pickle")
                with open(seedsfile, "wb") as f:
                    pickle.dump(_seeds, f)

                zf.write(seedsfile, arcname="seeds.pickle")

    @property
    def objects(self):
        """The list of objects by change for this analysis"""

        with zipfile.ZipFile(self.filename, mode="r") as zf:
            if "objects.pickle" not in zf.namelist():
                return None

            with tempfile.TemporaryDirectory() as tmp_dir:
                zf.extract("objects.pickle", path=tmp_dir)
                with open(os.path.join(tmp_dir, "objects.pickle"), "rb") as f:
                    return pickle.load(f)

    @objects.setter
    def objects(self, _objects):
        # Assert that we received the correct type
        for seed in _objects:
            if not isinstance(seed, ObjectByChange):
                raise Py4DGeoError(
                    "Objects are expected to inherit from ObjectByChange"
                )

        if not self.allow_pickle:
            return

        with UpdateableZipFile(self.filename, mode="a") as zf:
            if "objects.pickle" in zf.namelist():
                zf.remove("objects.pickle")

            with tempfile.TemporaryDirectory() as tmp_dir:
                objectsfile = os.path.join(tmp_dir, "objects.pickle")
                with open(objectsfile, "wb") as f:
                    pickle.dump(_objects, f)

                zf.write(objectsfile, arcname="objects.pickle")

    def invalidate_results(self, seeds=True, objects=True, smoothed_distances=True):
        """Invalidate (and remove) calculated results

        This is automatically called when new epochs are added or when
        an algorithm sets the :code:`force` option.
        """

        logger.info(
            f"Removing intermediate results from the analysis file {self.filename}"
        )
        with UpdateableZipFile(self.filename, mode="a") as zf:
            if seeds and "seeds.pickle" in zf.namelist():
                zf.remove("seeds.pickle")

            if objects and "objects.pickle" in zf.namelist():
                zf.remove("objects.pickle")

            smoothed_file = self._numpy_filename("smoothed_distances")
            if smoothed_distances and smoothed_file in zf.namelist():
                zf.remove(smoothed_file)

    def _numpy_filename(self, name):
        extension = "npz" if self.compress else "npy"
        return f"{name}.{extension}"

    @property
    def distances_for_compute(self):
        """Retrieve the distance array used for computation

        This might be the raw data or smoothed data, based on whether
        a smoothing was provided by the user.
        """
        distances = self.smoothed_distances
        if distances is None:
            distances = self.distances
        return distances


class RegionGrowingAlgorithmBase:
    def __init__(
        self,
        neighborhood_radius=1.0,
        thresholds=[0.1, 0.2, 0.3, 0.4, 0.5, 0.6, 0.7, 0.8, 0.9],
        min_segments=20,
        max_segments=None,
    ):
        """Construct a spatiotemporal segmentation algorithm.

        This class can be derived from to customize the algorithm behaviour.

        :param neighborhood_radius:
            The size of the neighborhood of a corepoint. All corepoints within
            this radius are considered adjacent and are therefore considered as
            candidates for inclusion in the region growing algorithm.
        :type neighborhood_radius: float
        :param thresholds:
            A list of thresholds to use as candidates in 4D-OBC's adaptive
            thresholding procedure.
        :type thresholds: list
        :param min_segments:
            The minimum number of core points in an object by change. Defaults to
            20.
        :type min_segments: int
        :param max_segments:
            The maximum number of core points in an object by change. This is mainly
            used to bound the runtime of expensive region growing. By default, no
            maximum is applied.
        :type max_segments: int
        """

        self.neighborhood_radius = neighborhood_radius
        self.thresholds = thresholds
        self.min_segments = min_segments
        self.max_segments = max_segments

        self._analysis = None

    def distance_measure(self):
        """Distance measure between two time series

        Expected to return a function that accepts two time series and returns
        the distance.
        """

        return _py4dgeo.normalized_dtw_distance

    def find_seedpoints(self):
        """Calculate seedpoints for the region growing algorithm"""

        raise NotImplementedError

    def seed_sorting_scorefunction(self):
        """A function that computes a score for a seed candidate

        This function is used to prioritize seed candidates.
        """

        # The base class does not perform sorting.
        return lambda seed: 0.0

    def filter_objects(self, obj):
        """A filter for objects produced by the region growing algorithm

        Objects are discarded if this method returns False.
        """

        # The base class does not perform filtering
        return True

    @property
    def analysis(self):
        """Access the analysis object that the algorithm operates on

        This is only available after :ref:`run` has been called.
        """
        if self._analysis is None:
            raise Py4DGeoError(
                "Analysis object is only available when the algorithm is run"
            )
        return self._analysis

    def run(self, analysis, force=False):
        """Calculate the segmentation

        :param analysis:
            The analysis object we are working with
        :type analysis: py4dgeo.segmentation.SpatiotemporalAnalysis
        :param force:
            Force recalculation of results. If false, some intermediate results will be
            restored from the analysis object instead of being recalculated
        """

        # Make the analysis object known to all members
        self._analysis = analysis

        # Enforce the removal of intermediate results
        if force:
            analysis.invalidate_results()

        # Return pre-calculated objects if they are available
        precalculated = analysis.objects
        if precalculated is not None:
            logger.info("Reusing objects by change stored in analysis object")
            return precalculated

        # Get corepoints from M3C2 class and build a KDTree on them
        corepoints = as_epoch(analysis.corepoints)
        corepoints.build_kdtree()

        # Calculate the list of seed points
        seeds = analysis.seeds
        if seeds is None:
            with logger_context("Find seed candidates in time series"):
                seeds = self.find_seedpoints()
                analysis.seeds = seeds
        else:
            logger.info("Reusing seed candidates stored in analysis object")

        # Sort the seed points
        with logger_context("Sort seed candidates by priority"):
            seeds = list(sorted(seeds, key=self.seed_sorting_scorefunction()))

        objects = []

        # Iterate over the seeds to maybe turn them into objects
        for i, seed in enumerate(seeds):
            # Check all already calculated objects whether they overlap with this seed.
            found = False
            for obj in objects:
                if seed.index in obj.indices and (
                    obj.end_epoch > seed.start_epoch or seed.end_epoch > obj.start_epoch
                ):
                    found = True
                    break

            # If we found an overlap, we skip this seed
            if found:
                continue

            # Apply a numeric default to the max_segments parameter
            max_segments = self.max_segments
            if max_segments is None:
                max_segments = corepoints.cloud.shape[0] + 1

            data = _py4dgeo.RegionGrowingAlgorithmData(
                analysis.distances_for_compute,
                corepoints,
                self.neighborhood_radius,
                seed._seed,
                self.thresholds,
                self.min_segments,
                max_segments,
            )

            # Perform the region growing
            with logger_context(
                f"Performing region growing on seed candidate {i+1}/{len(seeds)}"
            ):
                objdata = _py4dgeo.region_growing(data, self.distance_measure())

                # If the returned object has 0 indices, the min_segments threshold was violated
                if objdata.indices_distances:
                    obj = ObjectByChange(objdata, seed, analysis)
                    if self.filter_objects(obj):
                        objects.append(obj)

                # If the returned object is larger than max_segments we issue a warning
                if len(objdata.indices_distances) >= max_segments:
                    logger.warning(
                        f"An object by change exceeded the given maximum size of {max_segments}"
                    )

        # Store the results in the analysis object
        analysis.objects = objects

        # Potentially remove objects from memory
        del analysis.smoothed_distances
        del analysis.distances

        return objects


class RegionGrowingAlgorithm(RegionGrowingAlgorithmBase):
<<<<<<< HEAD
    def __init__(
        self,
        smoothing_window=0,
        seed_subsampling=1,
        window_width=24,
        minperiod=24,
        height_threshold=0.0,
        **kwargs,
    ):
=======
    def __init__(self, seed_subsampling=1, **kwargs):
>>>>>>> 78895a28
        """Construct the 4D-OBC algorithm.

        :param seed_subsampling:
            A subsampling factor for the set of corepoints for the generation
            of region growing seed candidates. This can be used to speed up
            the generation of seeds. The default of 1 does not perform any
            subsampling, a value of e.g. 10 would only consider every 10th
            corepoint for adding seeds.
        :type seed_subsampling: int
        :param window_width:
            TODO
        :type window_width: int
        :param minperiod:
            TODO
        :type minperiod: int
        :param height_threshold:
            TODO
        :type height_threshold: float
        """

        # Initialize base class
        super().__init__(**kwargs)

        # Store the given parameters
        self.seed_subsampling = seed_subsampling
        self.window_width = window_width
        self.minperiod = minperiod
        self.height_threshold = height_threshold

    def find_seedpoints(self):
        """Calculate seedpoints for the region growing algorithm"""

        # These are some arguments used below that we might consider
        # exposing to the user in the future. For now, they are considered
        # internal, but they are still defined here for readability.
        window_costmodel = "l1"
        window_min_size = 12
        window_jump = 1
        window_penalty = 1.0

        # The chang point detection algorithm we use
        algo = ruptures.Window(
            width=self.window_width,
            model=window_costmodel,
            min_size=window_min_size,
            jump=window_jump,
        )

        # The list of generated seeds
        seeds = []

        # Iterate over all time series to analyse their change points
        for i in range(
            0, self.analysis.distances_for_compute.shape[0], self.seed_subsampling
        ):
            # Extract the time series and interpolate its nan values
            timeseries = self.analysis.distances_for_compute[i, :]
            bad_indices = np.isnan(timeseries)
            num_nans = np.count_nonzero(bad_indices)

            # If we too many nans, this timeseries does not make sense
            if num_nans > timeseries.shape[0] - 3:
                continue

            # If there are nan values, we try fixing things by interpolation
            if num_nans > 0:
                good_indices = np.logical_nor(bad_indices)
                timeseries[bad_indices] = np.interp(
                    bad_indices.nonzero()[0],
                    good_indices.nonzero()[0],
                    timeseries[good_indices],
                )

            # Run detection of change points
            changepoints = algo.fit_predict(timeseries, pen=window_penalty)[:-1]

            # Shift the time series to positive values
            timeseries = timeseries + abs(np.nanmin(timeseries) + 0.1)
            timeseries_flipped = timeseries * -1.0 + abs(np.nanmax(timeseries)) + 0.1

            # Create seeds for this timeseries
            corepoint_seeds = []
            for start_idx in changepoints:
                # Skip this changepoint if it was included into a previous seed
                if corepoint_seeds and start_idx <= corepoint_seeds[-1].end_epoch:
                    continue

                # Skip this changepoint if this to close to the end
                if start_idx >= timeseries.shape[0] - self.minperiod:
                    break

                # Decide whether we need use the flipped timeseries
                used_timeseries = timeseries
                if timeseries[start_idx] >= timeseries[start_idx + self.minperiod]:
                    used_timeseries = timeseries_flipped

                previous_volume = -999.9

                for target_idx in range(
                    start_idx + 1, timeseries.shape[0] - self.minperiod
                ):

                    # Calculate the change volume
                    height = used_timeseries[start_idx] + self.height_threshold
                    volume = np.nansum(
                        used_timeseries[start_idx : target_idx + 1] - height
                    )
                    if volume < 0.0:
                        height = used_timeseries[start_idx]
                        volume = np.nansum(
                            used_timeseries[start_idx : target_idx + 1] - height
                        )

                    # Check whether the volume started decreasing
                    # TODO: Didn't we explicitly enforce positivity of the series?
                    if previous_volume > volume:
                        corepoint_seeds.append(
                            RegionGrowingSeed(i, start_idx, target_idx)
                        )
                        break
                    else:
                        previous_volume = volume

                # We reached the present and add a seed based on it
                corepoint_seeds.append(
                    RegionGrowingSeed(i, start_idx, timeseries.shape[0] - 1)
                )

            # Add all the seeds found for this corepoint to the full list
            seeds.extend(corepoint_seeds)

        return seeds

    def seed_sorting_scorefunction(self):
        """Neighborhood similarity sorting function"""

        # The 4D-OBC algorithm sorts by similarity in the neighborhood
        # of the seed.
        def neighborhood_similarity(seed):
            neighbors = self.analysis.corepoints.kdtree.radius_search(
                self.analysis.corepoints.cloud[seed.index, :], self.neighborhood_radius
            )
            similarities = []
            for n in neighbors:
                data = _py4dgeo.TimeseriesDistanceFunctionData(
                    self.analysis.distances_for_compute[
                        seed.index, seed.start_epoch : seed.end_epoch + 1
                    ],
                    self.analysis.distances_for_compute[
                        n, seed.start_epoch : seed.end_epoch + 1
                    ],
                )
                similarities.append(self.distance_measure()(data))

            return sum(similarities, 0.0) / (len(neighbors) - 1)

        return neighborhood_similarity

    def filter_objects(self, obj):
        """A filter for objects produced by the region growing algorithm"""

        # Filter based on coefficient of variation
        distarray = np.fromiter(obj._data.indices_distances.values(), np.float64)
        cv = np.std(distarray) / np.mean(distarray)

        # TODO: Make this threshold configurable?
        return cv <= 0.8


class RegionGrowingSeed:
    def __init__(self, index, start_epoch, end_epoch):
        self._seed = _py4dgeo.RegionGrowingSeed(index, start_epoch, end_epoch)

    @property
    def index(self):
        return self._seed.index

    @property
    def start_epoch(self):
        return self._seed.start_epoch

    @property
    def end_epoch(self):
        return self._seed.end_epoch


class ObjectByChange:
    """Representation a change object in the spatiotemporal domain"""

    def __init__(self, data, seed, analysis=None):
        self._data = data
        self._analysis = analysis
        self.seed = seed

    @property
    def indices(self):
        """The set of corepoint indices that compose the object by change"""
        return list(self._data.indices_distances.keys())

    def distance(self, index):
        return self._data.indices_distances[index]

    @property
    def start_epoch(self):
        """The index of the start epoch of the change object"""
        return self._data.start_epoch

    @property
    def end_epoch(self):
        """The index of the end epoch of the change object"""
        return self._data.end_epoch

    @property
    def threshold(self):
        """The distance threshold that produced this object"""
        return self._data.threshold

    def plot(self, filename=None):
        """Create an informative visualization of the Object By Change

        :param filename:
            The filename to use to store the plot. Can be omitted to only show
            plot in a Jupyter notebook session.
        :type filename: str
        """

        # Extract DTW distances from this object
        indexarray = np.fromiter(self.indices, np.int32)
        distarray = np.fromiter((self.distance(i) for i in indexarray), np.float64)

        # Intitialize the figure and all of its subfigures
        fig = plt.figure(figsize=plt.figaspect(0.3))
        tsax = fig.add_subplot(1, 3, 1)
        histax = fig.add_subplot(1, 3, 2)
        mapax = fig.add_subplot(1, 3, 3)

        # The first plot (tsax) prints all time series of chosen corepoints
        # and colors them according to distance.
        tsax.set_ylabel("Height change [m]")
        tsax.set_xlabel("Time [h]")

        # We pad the time series visualization with a number of data
        # points on both sides. TODO: Expose as argument to plot?
        timeseries_padding = 10
        start_epoch = max(self.start_epoch - timeseries_padding, 0)
        end_epoch = min(
            self.end_epoch + timeseries_padding,
            self._analysis.distances_for_compute.shape[1],
        )

        # We use the seed's timeseries to set good axis limits
        seed_ts = self._analysis.distances_for_compute[
            self.seed.index, start_epoch:end_epoch
        ]
        tsax.set_ylim(np.nanmin(seed_ts) * 0.5, np.nanmax(seed_ts) * 1.5)

        # Create a colormap with distance for this object
        cmap = plt.cm.get_cmap("viridis")
        maxdist = np.nanmax(distarray)

        # Plot each time series individually
        for index in self.indices:
            tsax.plot(
                self._analysis.distances_for_compute[index, start_epoch:end_epoch],
                linewidth=0.7,
                alpha=0.3,
                color=cmap(self.distance(index) / maxdist),
            )

        # Plot the seed timeseries again, but with a thicker line
        tsax.plot(seed_ts, linewidth=2.0, zorder=10, color="blue")

        # Next, we add a histogram plot with the distance values (using seaborn)
        seaborn.histplot(distarray, ax=histax, kde=True, color="r")

        # Add labels to the histogram plot
        histax.set_title(f"Segment size: {distarray.shape[0]}")
        histax.set_xlabel("DTW distance")

        # Create a 2D view of the segment
        locations = self._analysis.corepoints.cloud[indexarray, 0:2]
        mapax.scatter(locations[:, 0], locations[:, 1], c=distarray)

        # Some global settings of the generated figure
        fig.tight_layout()

        # Maybe save to file
        if filename is not None:
            plt.savefig(filename)


def check_epoch_timestamp(epoch):
    """Validate an epoch to be used with SpatiotemporalSegmentation"""
    if epoch.timestamp is None:
        raise Py4DGeoError(
            "Epochs need to define a timestamp to be usable in SpatiotemporalSegmentation"
        )

    return epoch


def regular_corepoint_grid(lowerleft, upperright, num_points, zval=0.0):
    """A helper function to create a regularly spaced grid for the analysis

    :param lowerleft:
        The lower left corner of the grid. Given as a 2D coordinate.
    :type lowerleft: np.ndarray
    :param upperright:
        The upper right corner of the grid. Given as a 2D coordinate.
    :type upperright: nd.ndarray
    :param num_points:
        A tuple with two entries denoting the number of points to be used in
        x and y direction
    :type num_points: tuple
    :param zval:
        The value to fill for the z-direction.
    :type zval: double
    """
    xspace = np.linspace(
        lowerleft[0], upperright[0], num=num_points[0], dtype=np.float64
    )
    yspace = np.linspace(
        lowerleft[1], upperright[1], num=num_points[1], dtype=np.float64
    )

    grid = np.empty(shape=(num_points[0] * num_points[1], 3), dtype=np.float64)
    for i, x in enumerate(xspace):
        for j, y in enumerate(yspace):
            grid[i * num_points[0] + j, 0] = x
            grid[i * num_points[0] + j, 1] = y
            grid[i * num_points[0] + j, 2] = zval

    return grid


def temporal_averaging(distances, smoothing_window=24):
    """Smoothen a space-time array of distance change using a sliding window approach

    :param distances:
        The raw data to smoothen.
    :type distances: np.ndarray
    :param smoothing_window:
        The size of the sliding window used in smoothing the data. The
        default value of 0 does not perform any smooting.
    :type smooting_window: int
    """

    with logger_context("Smoothing temporal data"):
        smoothed = np.empty_like(distances)
        eps = smoothing_window // 2

        for i in range(distances.shape[1]):
            smoothed[:, i] = np.nanmedian(
                distances[
                    :,
                    max(0, i - eps) : min(distances.shape[1] - 1, i + eps),
                ],
                axis=1,
            )

        # We use no-op smooting as the default implementation here
        return smoothed<|MERGE_RESOLUTION|>--- conflicted
+++ resolved
@@ -780,19 +780,14 @@
 
 
 class RegionGrowingAlgorithm(RegionGrowingAlgorithmBase):
-<<<<<<< HEAD
     def __init__(
         self,
-        smoothing_window=0,
         seed_subsampling=1,
         window_width=24,
         minperiod=24,
         height_threshold=0.0,
         **kwargs,
     ):
-=======
-    def __init__(self, seed_subsampling=1, **kwargs):
->>>>>>> 78895a28
         """Construct the 4D-OBC algorithm.
 
         :param seed_subsampling:
